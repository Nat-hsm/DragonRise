--- conflicted
+++ resolved
@@ -152,11 +152,7 @@
     return render_template('index.html', houses=houses)
 
 @app.route('/register', methods=['GET', 'POST'])
-<<<<<<< HEAD
-@limiter.limit("200 per minute")  # Changed from 5 per minute
-=======
 @limiter.limit("200 per minute")  # Changed from 5 to 200 per minute
->>>>>>> 5d0121cb
 def register():
     if request.method == 'POST':
         try:
@@ -205,11 +201,7 @@
     return render_template('register.html')
 
 @app.route('/login', methods=['GET', 'POST'])
-<<<<<<< HEAD
-@limiter.limit("200 per minute")  # Changed from 5 per minute
-=======
 @limiter.limit("200 per minute")
->>>>>>> 5d0121cb
 def login():
     if request.method == 'POST':
         # Keep your existing POST handling code
@@ -801,11 +793,7 @@
 
 @app.route('/upload-screenshot', methods=['POST'])
 @login_required
-<<<<<<< HEAD
-@limiter.limit("200 per minute")  # Changed from 10 per minute
-=======
 @limiter.limit("1000 per minute")  # Changed from 10 to 1000 per minute
->>>>>>> 5d0121cb
 @verify_content_type('multipart/form-data')
 def upload_screenshot():
     try:
@@ -906,12 +894,7 @@
 
 @app.route('/upload-standing-screenshot', methods=['POST'])
 @login_required
-<<<<<<< HEAD
-@limiter.limit("200 per minute")  # Add rate limiting for consistency
-@verify_content_type('multipart/form-data')
-=======
 @limiter.limit("1000 per minute")  # Added rate limiting
->>>>>>> 5d0121cb
 def upload_standing_screenshot():
     try:
         # Check if a file was uploaded
@@ -1003,12 +986,7 @@
 
 @app.route('/upload-steps-screenshot', methods=['POST'])
 @login_required
-<<<<<<< HEAD
-@limiter.limit("200 per minute")  # Add rate limiting for consistency
-@verify_content_type('multipart/form-data')
-=======
 @limiter.limit("1000 per minute")  # Added rate limiting
->>>>>>> 5d0121cb
 def upload_steps_screenshot():
     try:
         # Check if a file was uploaded
