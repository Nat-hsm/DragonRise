from flask import Flask, render_template, request, redirect, url_for, flash, jsonify
from flask_login import UserMixin, login_user, login_required, logout_user, current_user
from flask_wtf.csrf import CSRFError, CSRFProtect
from flask_wtf import FlaskForm
from sqlalchemy.exc import OperationalError, SQLAlchemyError
from sqlalchemy.sql import text
from sqlalchemy import create_engine, text, func
from datetime import datetime, timedelta, timezone  # Add timezone import
from dotenv import load_dotenv
import os
import logging
from werkzeug.utils import secure_filename
import re
from utils.security import init_security, PasswordManager, require_api_key, admin_required
from utils.logging_config import LogConfig, log_activity
from utils.database import setup_database
from utils.image_analyzer import ImageAnalyzer
from utils.time_utils import is_peak_hour, get_points_multiplier, get_peak_hours_message
from config import get_config, validate_config
from extensions import db, login_manager, migrate

# Load environment variables
load_dotenv()

# Create Flask app
app = Flask(__name__)

# Configure logging before anything else
logging.basicConfig(level=logging.INFO)

# Load configuration based on environment
config = get_config()
app.config.from_object(config)

# Set allowed file extensions for uploads
app.config['ALLOWED_EXTENSIONS'] = {'png', 'jpg', 'jpeg'}
app.config['UPLOAD_FOLDER'] = os.path.join(app.root_path, 'static', 'uploads')

# Validate configuration
validate_config(config)

# Initialize app with environment-specific settings
config.init_app(app)

# Initialize extensions with app
db.init_app(app)
login_manager.init_app(app)
login_manager.login_view = 'login'
migrate.init_app(app, db)

# Initialize security features
csrf, limiter, limit_requests = init_security(app)

# Initialize logging
log_config = LogConfig(app)

# Setup database with fallback
try:
    engine = setup_database(app, db)
    app.logger.info("Database setup complete")
except Exception as e:
    app.logger.error(f"Failed to setup database: {str(e)}")
    # Continue anyway to allow app initialization, but functionality will be limited

# Import models AFTER extensions are initialized
from models import User, House, ClimbLog, StandingLog, Achievement, init_houses, get_leaderboard, get_house_rankings, get_user_stats, init_admin

@app.route('/')
def index():
    houses = House.query.order_by(House.total_points.desc()).all()
    return render_template('index.html', houses=houses)

@app.route('/register', methods=['GET', 'POST'])
@limiter.limit("5 per minute")
def register():
    if request.method == 'POST':
        try:
            username = request.form['username'].strip()
            password = request.form['password']
            house = request.form['house']

            # Validate input
            if not username or not password or not house:
                flash('All fields are required', 'danger')
                return redirect(url_for('register'))

            if User.query.filter_by(username=username).first():
                flash('Username already exists', 'danger')
                log_activity(app, None, 'Registration Failed', 'Username Exists')
                return redirect(url_for('register'))

            # Create new user with hashed password
            user = User(username=username, house=house)
            user.set_password(password)

            house_obj = House.query.filter_by(name=house).first()
            if house_obj:
                house_obj.member_count += 1
                db.session.add(user)
                db.session.commit()
                log_activity(app, user.id, 'Registration', 'Success')
                flash('Registration successful! Please login.', 'success')
                return redirect(url_for('login'))
            else:
                flash('Invalid house selection', 'danger')
                log_activity(app, None, 'Registration Failed', 'Invalid House')
                return redirect(url_for('register'))

        except Exception as e:
            app.logger.error(f'Registration error: {str(e)}')
            db.session.rollback()
            flash('An error occurred during registration', 'danger')
            return redirect(url_for('register'))

    return render_template('register.html')

@app.route('/login', methods=['GET', 'POST'])
@limiter.limit("5 per minute")
def login():
    if request.method == 'POST':
        try:
            username = request.form['username'].strip()
            password = request.form['password']

            # Use case-insensitive username matching
            user = User.query.filter(User.username.ilike(username)).first()
            if user and user.check_password(password):
                login_user(user)
                # Update last login time
                user.last_login = datetime.now(timezone.utc)
                db.session.commit()
                
                log_activity(app, user.id, 'Login', 'Success')
                flash('Welcome back, Dragon Climber!', 'success')
                next_page = request.args.get('next')
                
                # Redirect admin users to admin dashboard
                if user.is_admin:
                    return redirect(next_page or url_for('admin_dashboard'))
                else:
                    return redirect(next_page or url_for('dashboard'))

            log_activity(app, None, 'Login Failed', 'Invalid Credentials')
            flash('Invalid username or password', 'danger')

        except Exception as e:
            app.logger.error(f'Login error: {str(e)}')
            flash('An error occurred during login', 'danger')

    return render_template('login.html')

@app.route('/logout')
@login_required
def logout():
    logout_user()
    flash('You have been logged out.', 'info')
    return redirect(url_for('index'))

@app.route('/dashboard')
@login_required
def dashboard():
    houses = House.query.order_by(House.total_points.desc()).all()
    recent_logs = ClimbLog.query.filter_by(user_id=current_user.id)\
        .order_by(ClimbLog.timestamp.desc()).limit(5).all()
    return render_template('dashboard.html', 
                         houses=houses, 
                         user=current_user, 
                         recent_logs=recent_logs)

@app.route('/standing-dashboard')
@login_required
def standing_dashboard():
    houses = House.query.order_by(House.total_points.desc()).all()
    recent_logs = StandingLog.query.filter_by(user_id=current_user.id)\
        .order_by(StandingLog.timestamp.desc()).limit(5).all()
    return render_template('standing_dashboard.html', 
                         houses=houses, 
                         user=current_user, 
                         recent_logs=recent_logs)

@app.route('/admin-dashboard')
@login_required
@admin_required
def admin_dashboard():
    # Get all users
    users = User.query.all()
    
    # Get all houses
    houses = House.query.order_by(House.name).all()
    
    # Calculate total statistics
    total_stats = {
        'flights': db.session.query(func.sum(User.total_flights)).scalar() or 0,
        'standing_time': db.session.query(func.sum(User.total_standing_time)).scalar() or 0,
        'points': db.session.query(func.sum(User.total_points)).scalar() or 0
    }
    
    # Mock activity logs (in a real app, you'd fetch these from a database)
    activity_logs = [
        {'timestamp': datetime.now().strftime('%Y-%m-%d %H:%M'), 'username': 'System', 'action': 'System Startup', 'details': 'Application initialized'},
        {'timestamp': datetime.now().strftime('%Y-%m-%d %H:%M'), 'username': 'Admin', 'action': 'Login', 'details': 'Admin logged in'}
    ]
    
    return render_template('admin_dashboard.html',
                         users=users,
                         houses=houses,
                         total_stats=total_stats,
                         activity_logs=activity_logs)

@app.route('/analytics-dashboard')
@login_required
def analytics_dashboard():
    houses = House.query.order_by(House.name).all()
    
    # Prepare data for charts
    house_names = [house.name for house in houses]
    
    # Define colors for each house - using the CSS variables
    house_colors = {
        'Black': 'rgba(51, 51, 51, 0.8)',
        'Blue': 'rgba(0, 102, 204, 0.8)',
        'Green': 'rgba(0, 153, 51, 0.8)',
        'White': 'rgba(248, 249, 250, 0.8)',
        'Gold': 'rgba(255, 204, 0, 0.8)',
        'Purple': 'rgba(102, 0, 153, 0.8)'
    }
    
    house_colors_list = [house_colors.get(name, 'rgba(150, 150, 150, 0.8)') for name in house_names]
    
    # Prepare climbing data
    climbing_data = {
        'flights': [house.total_flights for house in houses],
        'points': [house.total_flights * 10 for house in houses]
    }
    
    # Prepare standing data
    standing_data = {
        'minutes': [getattr(house, 'total_standing_time', 0) for house in houses],
        'points': [getattr(house, 'total_standing_time', 0) for house in houses]  # 1 point per minute
    }
    
    # Prepare combined data
    combined_data = {
        'climbing_points': [house.total_flights * 10 for house in houses],
        'standing_points': [getattr(house, 'total_standing_time', 0) for house in houses],
        'total_points': [house.total_points for house in houses]
    }
    
    return render_template('analytics_dashboard.html',
                         houses=houses,
                         house_names=house_names,
                         house_colors=house_colors_list,
                         climbing_data=climbing_data,
                         standing_data=standing_data,
                         combined_data=combined_data)

@app.route('/log_climb', methods=['POST'])
@login_required
def log_climb():
    try:
        flights = int(request.form['flights'])
        if flights <= 0:
            flash('Please enter a valid number of flights', 'danger')
            return redirect(url_for('dashboard'))

        # Check if it's peak hour for multiplier
        multiplier = get_points_multiplier()
        points = flights * 10 * multiplier

        # Create climb log
        log = ClimbLog(user_id=current_user.id, flights=flights, points=points)

        # Update user stats
        current_user.total_flights += flights
        current_user.total_points += points

        # Update house points
        house = House.query.filter_by(name=current_user.house).first()
        if not house:
            raise ValueError('Invalid house association')

        house.total_points += points
        house.total_flights += flights

        db.session.add(log)
        db.session.commit()

        # Add multiplier info to the message if applicable
        multiplier_text = f" (2x multiplier!)" if multiplier > 1 else ""
        log_activity(app, current_user.id, 'Climb Logged', f'{flights} flights{multiplier_text}')
        flash(f'Added {points} points to {current_user.house} house!{multiplier_text}', 'success')

    except ValueError as e:
        flash('Please enter a valid number of flights', 'danger')
        app.logger.warning(f'Invalid climb input: {str(e)}')
    except Exception as e:
        flash('An error occurred while logging your climb', 'danger')
        app.logger.error(f'Climb logging error: {str(e)}')
        db.session.rollback()

    return redirect(url_for('dashboard'))

@app.route('/log_standing', methods=['POST'])
@login_required
def log_standing():
    try:
        minutes = int(request.form['minutes'])
        
        if minutes <= 0:
            flash('Please enter a valid number of minutes', 'danger')
            return redirect(url_for('standing_dashboard'))

        # Check if it's peak hour for multiplier
        multiplier = get_points_multiplier()
        points = minutes * multiplier
        
        # Create standing log
        log = StandingLog(user_id=current_user.id, minutes=minutes, points=points)

        # Update user stats with multiplier
        current_user.total_standing_time += minutes
        current_user.total_points += points

        # Update house points
        house = House.query.filter_by(name=current_user.house).first()
        if not house:
            raise ValueError('Invalid house association')

        # Update house stats with multiplier
        house.total_points += points
        if hasattr(house, 'total_standing_time'):
            house.total_standing_time += minutes
        else:
            app.logger.warning(f"House {house.name} doesn't have total_standing_time attribute")

        db.session.add(log)
        db.session.commit()

        # Add multiplier info to the message if applicable
        multiplier_text = f" (2x multiplier!)" if multiplier > 1 else ""
        log_activity(app, current_user.id, 'Standing Time Logged', f'{minutes} minutes{multiplier_text}')
        flash(f'Added {points} points to {current_user.house} house for standing time!{multiplier_text}', 'success')

    except ValueError as e:
        flash('Please enter a valid number of minutes', 'danger')
        app.logger.warning(f'Invalid standing time input: {str(e)}')
    except Exception as e:
        flash('An error occurred while logging your standing time', 'danger')
        app.logger.error(f'Standing time logging error: {str(e)}')
        db.session.rollback()

    return redirect(url_for('standing_dashboard'))

@app.route('/upload-screenshot', methods=['POST'])
@login_required
def upload_screenshot():
    try:
        # Check if a file was uploaded
        if 'screenshot' not in request.files:
            flash('No file selected', 'danger')
            return redirect(url_for('dashboard'))
            
        file = request.files['screenshot']
        
        # Check if filename is empty
        if file.filename == '':
            flash('No file selected', 'danger')
            return redirect(url_for('dashboard'))
            
        if file and allowed_file(file.filename):
            # Create uploads directory if it doesn't exist
            os.makedirs(app.config['UPLOAD_FOLDER'], exist_ok=True)
            
            # Secure the filename and save file
            filename = secure_filename(file.filename)
            timestamp = datetime.now(timezone.utc).strftime('%Y%m%d%H%M%S')
            unique_filename = f"{current_user.id}_{timestamp}_{filename}"
            filepath = os.path.join(app.config['UPLOAD_FOLDER'], unique_filename)
            file.save(filepath)
            
            # Create image analyzer and process the image
            image_analyzer = ImageAnalyzer()
            file.seek(0)  # Reset file pointer to beginning
            result = image_analyzer.analyze_image(file)
            
            if result.get('success'):
                flights = result.get('flights')
                timestamp_str = result.get('timestamp')
                
                # Check if it's peak hour for multiplier
                multiplier = get_points_multiplier()
                points = flights * 10 * multiplier
                
                # Log the climb
                log = ClimbLog(user_id=current_user.id, flights=flights, points=points)
                
                # Update user stats
                current_user.total_flights += flights
                current_user.total_points += points
                
                # Update house points
                house = House.query.filter_by(name=current_user.house).first()
                if house:
                    house.total_points += points
                    house.total_flights += flights
                
                db.session.add(log)
                db.session.commit()
                
                # Add multiplier info to the message if applicable
                multiplier_text = f" (2x multiplier!)" if multiplier > 1 else ""
                log_activity(app, current_user.id, 'Screenshot Climb Logged', f'{flights} flights{multiplier_text}')
                flash(f'Successfully processed screenshot! Added {points} points for {flights} flights.{multiplier_text}', 'success')
            else:
                flash(f'Could not process screenshot: {result.get("error", "Unknown error")}', 'danger')
        else:
            flash('Invalid file type. Please upload a PNG or JPG image.', 'danger')
    except Exception as e:
        app.logger.error(f'Screenshot upload error: {str(e)}')
        flash('An error occurred while processing your screenshot', 'danger')
    
    return redirect(url_for('dashboard'))

@app.route('/upload-standing-screenshot', methods=['POST'])
@login_required
def upload_standing_screenshot():
    try:
        # Check if a file was uploaded
        if 'screenshot' not in request.files:
            flash('No file selected', 'danger')
            return redirect(url_for('standing_dashboard'))
            
        file = request.files['screenshot']
        
        # Check if filename is empty
        if file.filename == '':
            flash('No file selected', 'danger')
            return redirect(url_for('standing_dashboard'))
            
        if file and allowed_file(file.filename):
            # Create uploads directory if it doesn't exist
            os.makedirs(app.config['UPLOAD_FOLDER'], exist_ok=True)
            
            # Secure the filename and save file
            filename = secure_filename(file.filename)
            timestamp = datetime.now(timezone.utc).strftime('%Y%m%d%H%M%S')
            unique_filename = f"{current_user.id}_standing_{timestamp}_{filename}"
            filepath = os.path.join(app.config['UPLOAD_FOLDER'], unique_filename)
            file.save(filepath)
            
            # Create image analyzer and process the image
            image_analyzer = ImageAnalyzer()
            file.seek(0)  # Reset file pointer to beginning
            result = image_analyzer.analyze_standing_image(file)
            
            if result.get('success'):
                minutes = result.get('minutes', 0)
            
                if minutes <= 0:
                    flash('Could not detect standing time from the screenshot', 'danger')
                    return redirect(url_for('standing_dashboard'))
                
                # Check if it's peak hour for multiplier
                multiplier = get_points_multiplier()
                points = minutes * multiplier
                
                # Log the standing time
                log = StandingLog(user_id=current_user.id, minutes=minutes, points=points)
                
                # Update user stats
                current_user.total_standing_time += minutes
                current_user.total_points += points
                
                # Update house points
                house = House.query.filter_by(name=current_user.house).first()
                if house:
                    house.total_points += points
                    if hasattr(house, 'total_standing_time'):
                        house.total_standing_time += minutes
                
                db.session.add(log)
                db.session.commit()
                
                # Add multiplier info to the message if applicable
                multiplier_text = f" (2x multiplier!)" if multiplier > 1 else ""
                log_activity(app, current_user.id, 'Screenshot Standing Logged', f'{minutes} minutes{multiplier_text}')
                flash(f'Successfully processed screenshot! Added {points} points for {minutes} minutes of standing time.{multiplier_text}', 'success')
            else:
                flash(f'Could not process screenshot: {result.get("error", "Unknown error")}', 'danger')
        else:
            flash('Invalid file type. Please upload a PNG or JPG image.', 'danger')
    except Exception as e:
        app.logger.error(f'Standing screenshot upload error: {str(e)}')
        flash('An error occurred while processing your screenshot', 'danger')
    
    return redirect(url_for('standing_dashboard'))

@app.route('/api/house_points')
@require_api_key
def house_points():
    houses = House.query.all()
    return jsonify([{
        'name': house.name,
        'points': house.total_points,
        'members': house.member_count
    } for house in houses])

@login_manager.user_loader
def load_user(user_id):
    return User.query.get(int(user_id))

def init_db():
    """Initialize the database with required initial data"""
    app.logger.info("Initializing database...")
    try:
        with app.app_context():
            # Create tables
            db.create_all()
            app.logger.info("Database tables created")
            
            # Initialize houses
            init_houses()
            app.logger.info("Houses initialized")
            
            # Initialize admin user
            init_admin()
            app.logger.info("Admin user initialized")
            
            return True
    except OperationalError as e:
        app.logger.error(f"Database initialization error: {str(e)}")
        return False
    except Exception as e:
        app.logger.error(f"Unexpected error during database initialization: {str(e)}")
        return False

def allowed_file(filename):
    """Check if the file extension is allowed"""
    return '.' in filename and \
           filename.rsplit('.', 1)[1].lower() in app.config.get('ALLOWED_EXTENSIONS', {'png', 'jpg', 'jpeg'})

@app.route('/health')
def health_check():
    try:
        # Check database connection
        with engine.connect() as connection:
            connection.execute(text("SELECT 1"))
        return jsonify({
            "status": "healthy",
            "database": "connected",
            "timestamp": datetime.now(timezone.utc).isoformat()
        }), 200
    except Exception as e:
        app.logger.error(f"Health check failed: {e}")
        return jsonify({
            "status": "unhealthy",
            "database": "disconnected",
            "error": str(e),
            "timestamp": datetime.now(timezone.utc).isoformat()
        }), 500

@app.errorhandler(OperationalError)
def handle_db_connection_error(e):
    app.logger.error(f"Database connection error: {e}")
    return "Database connection error. Please try again later.", 500

@app.errorhandler(SQLAlchemyError)
def handle_sqlalchemy_error(e):
    app.logger.error(f"Database error: {e}")
    return "An error occurred while processing your request.", 500

@app.errorhandler(404)
def not_found_error(error):
    return render_template('404.html'), 404

@app.errorhandler(500)
def internal_error(error):
    db.session.rollback()
    return render_template('500.html'), 500

@app.context_processor
def utility_processor():
    def get_house_count():
        return House.query.count()
    
    # Add peak hour information to all templates
    return {
        'get_house_count': get_house_count,
        'is_peak_hour': is_peak_hour(),
        'peak_hours_message': get_peak_hours_message()
    }

@app.teardown_appcontext
def shutdown_session(exception=None):
    db.session.remove()

if __name__ == '__main__':
<<<<<<< HEAD
=======
    # Initialize the admin user on startup
    with app.app_context():
        result = init_admin()
        if result == "created":
            print("Admin user created")
        elif result == "updated":
            print("Admin user credentials updated")
        else:
            print("Admin user already exists")
    
>>>>>>> 1ca5ca60
    app.run(debug=True)<|MERGE_RESOLUTION|>--- conflicted
+++ resolved
@@ -595,8 +595,6 @@
     db.session.remove()
 
 if __name__ == '__main__':
-<<<<<<< HEAD
-=======
     # Initialize the admin user on startup
     with app.app_context():
         result = init_admin()
@@ -606,6 +604,4 @@
             print("Admin user credentials updated")
         else:
             print("Admin user already exists")
-    
->>>>>>> 1ca5ca60
     app.run(debug=True)